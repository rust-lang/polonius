fn borrow(v: &int, f: fn(x: &int)) {
    f(v);
}

fn box_imm() {
    let mut v = ~3;
<<<<<<< HEAD
    let _w = &mut v; //! NOTE loan of mutable local variable granted here
    do task::spawn |move v| {
        //!^ ERROR moving out of mutable local variable prohibited due to outstanding loan
=======
    let _w = &mut v; //~ NOTE loan of mutable local variable granted here
    task::spawn { |move v|
        //~^ ERROR moving out of mutable local variable prohibited due to outstanding loan
>>>>>>> 29eb788b
        #debug["v=%d", *v];
    }

    let mut v = ~3;
    let _w = &mut v; //~ NOTE loan of mutable local variable granted here
    task::spawn(fn~(move v) {
        //~^ ERROR moving out of mutable local variable prohibited due to outstanding loan
        #debug["v=%d", *v];
    });
}

fn main() {
}<|MERGE_RESOLUTION|>--- conflicted
+++ resolved
@@ -4,15 +4,9 @@
 
 fn box_imm() {
     let mut v = ~3;
-<<<<<<< HEAD
-    let _w = &mut v; //! NOTE loan of mutable local variable granted here
+    let _w = &mut v; //~ NOTE loan of mutable local variable granted here
     do task::spawn |move v| {
-        //!^ ERROR moving out of mutable local variable prohibited due to outstanding loan
-=======
-    let _w = &mut v; //~ NOTE loan of mutable local variable granted here
-    task::spawn { |move v|
         //~^ ERROR moving out of mutable local variable prohibited due to outstanding loan
->>>>>>> 29eb788b
         #debug["v=%d", *v];
     }
 
