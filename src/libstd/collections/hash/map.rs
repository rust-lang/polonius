// Copyright 2014 The Rust Project Developers. See the COPYRIGHT
// file at the top-level directory of this distribution and at
// http://rust-lang.org/COPYRIGHT.
//
// Licensed under the Apache License, Version 2.0 <LICENSE-APACHE or
// http://www.apache.org/licenses/LICENSE-2.0> or the MIT license
// <LICENSE-MIT or http://opensource.org/licenses/MIT>, at your
// option. This file may not be copied, modified, or distributed
// except according to those terms.
//
// ignore-lexer-test FIXME #15883

use self::Entry::*;
use self::SearchResult::*;
use self::VacantEntryState::*;

use borrow::{BorrowFrom, ToOwned};
use clone::Clone;
use cmp::{max, Eq, PartialEq};
use default::Default;
use fmt::{self, Show};
use hash::{Hash, Hasher, RandomSipHasher};
use iter::{self, Iterator, IteratorExt, FromIterator, Extend, Map};
use kinds::Sized;
use mem::{self, replace};
use num::{Int, UnsignedInt};
use ops::{Deref, FnMut, Index, IndexMut};
use option::Option;
use option::Option::{Some, None};
use result::Result;
use result::Result::{Ok, Err};

use super::table::{
    self,
    Bucket,
    EmptyBucket,
    FullBucket,
    FullBucketImm,
    FullBucketMut,
    RawTable,
    SafeHash
};
use super::table::BucketState::{
    Empty,
    Full,
};

const INITIAL_LOG2_CAP: uint = 5;
pub const INITIAL_CAPACITY: uint = 1 << INITIAL_LOG2_CAP; // 2^5

/// The default behavior of HashMap implements a load factor of 90.9%.
/// This behavior is characterized by the following condition:
///
/// - if size > 0.909 * capacity: grow the map
#[derive(Clone)]
struct DefaultResizePolicy;

impl DefaultResizePolicy {
    fn new() -> DefaultResizePolicy {
        DefaultResizePolicy
    }

    #[inline]
    fn min_capacity(&self, usable_size: uint) -> uint {
        // Here, we are rephrasing the logic by specifying the lower limit
        // on capacity:
        //
        // - if `cap < size * 1.1`: grow the map
        usable_size * 11 / 10
    }

    /// An inverse of `min_capacity`, approximately.
    #[inline]
    fn usable_capacity(&self, cap: uint) -> uint {
        // As the number of entries approaches usable capacity,
        // min_capacity(size) must be smaller than the internal capacity,
        // so that the map is not resized:
        // `min_capacity(usable_capacity(x)) <= x`.
        // The lef-hand side can only be smaller due to flooring by integer
        // division.
        //
        // This doesn't have to be checked for overflow since allocation size
        // in bytes will overflow earlier than multiplication by 10.
        cap * 10 / 11
    }
}

#[test]
fn test_resize_policy() {
    use prelude::v1::*;
    let rp = DefaultResizePolicy;
    for n in range(0u, 1000) {
        assert!(rp.min_capacity(rp.usable_capacity(n)) <= n);
        assert!(rp.usable_capacity(rp.min_capacity(n)) <= n);
    }
}

// The main performance trick in this hashmap is called Robin Hood Hashing.
// It gains its excellent performance from one essential operation:
//
//    If an insertion collides with an existing element, and that element's
//    "probe distance" (how far away the element is from its ideal location)
//    is higher than how far we've already probed, swap the elements.
//
// This massively lowers variance in probe distance, and allows us to get very
// high load factors with good performance. The 90% load factor I use is rather
// conservative.
//
// > Why a load factor of approximately 90%?
//
// In general, all the distances to initial buckets will converge on the mean.
// At a load factor of α, the odds of finding the target bucket after k
// probes is approximately 1-α^k. If we set this equal to 50% (since we converge
// on the mean) and set k=8 (64-byte cache line / 8-byte hash), α=0.92. I round
// this down to make the math easier on the CPU and avoid its FPU.
// Since on average we start the probing in the middle of a cache line, this
// strategy pulls in two cache lines of hashes on every lookup. I think that's
// pretty good, but if you want to trade off some space, it could go down to one
// cache line on average with an α of 0.84.
//
// > Wait, what? Where did you get 1-α^k from?
//
// On the first probe, your odds of a collision with an existing element is α.
// The odds of doing this twice in a row is approximately α^2. For three times,
// α^3, etc. Therefore, the odds of colliding k times is α^k. The odds of NOT
// colliding after k tries is 1-α^k.
//
// The paper from 1986 cited below mentions an implementation which keeps track
// of the distance-to-initial-bucket histogram. This approach is not suitable
// for modern architectures because it requires maintaining an internal data
// structure. This allows very good first guesses, but we are most concerned
// with guessing entire cache lines, not individual indexes. Furthermore, array
// accesses are no longer linear and in one direction, as we have now. There
// is also memory and cache pressure that this would entail that would be very
// difficult to properly see in a microbenchmark.
//
// ## Future Improvements (FIXME!)
//
// Allow the load factor to be changed dynamically and/or at initialization.
//
// Also, would it be possible for us to reuse storage when growing the
// underlying table? This is exactly the use case for 'realloc', and may
// be worth exploring.
//
// ## Future Optimizations (FIXME!)
//
// Another possible design choice that I made without any real reason is
// parameterizing the raw table over keys and values. Technically, all we need
// is the size and alignment of keys and values, and the code should be just as
// efficient (well, we might need one for power-of-two size and one for not...).
// This has the potential to reduce code bloat in rust executables, without
// really losing anything except 4 words (key size, key alignment, val size,
// val alignment) which can be passed in to every call of a `RawTable` function.
// This would definitely be an avenue worth exploring if people start complaining
// about the size of rust executables.
//
// Annotate exceedingly likely branches in `table::make_hash`
// and `search_hashed` to reduce instruction cache pressure
// and mispredictions once it becomes possible (blocked on issue #11092).
//
// Shrinking the table could simply reallocate in place after moving buckets
// to the first half.
//
// The growth algorithm (fragment of the Proof of Correctness)
// --------------------
//
// The growth algorithm is basically a fast path of the naive reinsertion-
// during-resize algorithm. Other paths should never be taken.
//
// Consider growing a robin hood hashtable of capacity n. Normally, we do this
// by allocating a new table of capacity `2n`, and then individually reinsert
// each element in the old table into the new one. This guarantees that the
// new table is a valid robin hood hashtable with all the desired statistical
// properties. Remark that the order we reinsert the elements in should not
// matter. For simplicity and efficiency, we will consider only linear
// reinsertions, which consist of reinserting all elements in the old table
// into the new one by increasing order of index. However we will not be
// starting our reinsertions from index 0 in general. If we start from index
// i, for the purpose of reinsertion we will consider all elements with real
// index j < i to have virtual index n + j.
//
// Our hash generation scheme consists of generating a 64-bit hash and
// truncating the most significant bits. When moving to the new table, we
// simply introduce a new bit to the front of the hash. Therefore, if an
// elements has ideal index i in the old table, it can have one of two ideal
// locations in the new table. If the new bit is 0, then the new ideal index
// is i. If the new bit is 1, then the new ideal index is n + i. Intutively,
// we are producing two independent tables of size n, and for each element we
// independently choose which table to insert it into with equal probability.
// However the rather than wrapping around themselves on overflowing their
// indexes, the first table overflows into the first, and the first into the
// second. Visually, our new table will look something like:
//
// [yy_xxx_xxxx_xxx|xx_yyy_yyyy_yyy]
//
// Where x's are elements inserted into the first table, y's are elements
// inserted into the second, and _'s are empty sections. We now define a few
// key concepts that we will use later. Note that this is a very abstract
// perspective of the table. A real resized table would be at least half
// empty.
//
// Theorem: A linear robin hood reinsertion from the first ideal element
// produces identical results to a linear naive reinsertion from the same
// element.
//
// FIXME(Gankro, pczarn): review the proof and put it all in a separate doc.rs

/// A hash map implementation which uses linear probing with Robin
/// Hood bucket stealing.
///
/// The hashes are all keyed by the task-local random number generator
/// on creation by default. This means that the ordering of the keys is
/// randomized, but makes the tables more resistant to
/// denial-of-service attacks (Hash DoS). This behaviour can be
/// overridden with one of the constructors.
///
/// It is required that the keys implement the `Eq` and `Hash` traits, although
/// this can frequently be achieved by using `#[derive(Eq, Hash)]`.
///
/// Relevant papers/articles:
///
/// 1. Pedro Celis. ["Robin Hood Hashing"](https://cs.uwaterloo.ca/research/tr/1986/CS-86-14.pdf)
/// 2. Emmanuel Goossaert. ["Robin Hood
///    hashing"](http://codecapsule.com/2013/11/11/robin-hood-hashing/)
/// 3. Emmanuel Goossaert. ["Robin Hood hashing: backward shift
///    deletion"](http://codecapsule.com/2013/11/17/robin-hood-hashing-backward-shift-deletion/)
///
/// # Example
///
/// ```
/// use std::collections::HashMap;
///
/// // type inference lets us omit an explicit type signature (which
/// // would be `HashMap<&str, &str>` in this example).
/// let mut book_reviews = HashMap::new();
///
/// // review some books.
/// book_reviews.insert("Adventures of Huckleberry Finn",    "My favorite book.");
/// book_reviews.insert("Grimms' Fairy Tales",               "Masterpiece.");
/// book_reviews.insert("Pride and Prejudice",               "Very enjoyable.");
/// book_reviews.insert("The Adventures of Sherlock Holmes", "Eye lyked it alot.");
///
/// // check for a specific one.
/// if !book_reviews.contains_key(&("Les Misérables")) {
///     println!("We've got {} reviews, but Les Misérables ain't one.",
///              book_reviews.len());
/// }
///
/// // oops, this review has a lot of spelling mistakes, let's delete it.
/// book_reviews.remove(&("The Adventures of Sherlock Holmes"));
///
/// // look up the values associated with some keys.
/// let to_find = ["Pride and Prejudice", "Alice's Adventure in Wonderland"];
/// for book in to_find.iter() {
///     match book_reviews.get(book) {
///         Some(review) => println!("{}: {}", *book, *review),
///         None => println!("{} is unreviewed.", *book)
///     }
/// }
///
/// // iterate over everything.
/// for (book, review) in book_reviews.iter() {
///     println!("{}: \"{}\"", *book, *review);
/// }
/// ```
///
/// The easiest way to use `HashMap` with a custom type as key is to derive `Eq` and `Hash`.
/// We must also derive `PartialEq`.
///
/// ```
/// use std::collections::HashMap;
///
/// #[derive(Hash, Eq, PartialEq, Show)]
/// struct Viking {
///     name: String,
///     country: String,
/// }
///
/// impl Viking {
///     /// Create a new Viking.
///     fn new(name: &str, country: &str) -> Viking {
///         Viking { name: name.to_string(), country: country.to_string() }
///     }
/// }
///
/// // Use a HashMap to store the vikings' health points.
/// let mut vikings = HashMap::new();
///
/// vikings.insert(Viking::new("Einar", "Norway"), 25u);
/// vikings.insert(Viking::new("Olaf", "Denmark"), 24u);
/// vikings.insert(Viking::new("Harald", "Iceland"), 12u);
///
/// // Use derived implementation to print the status of the vikings.
/// for (viking, health) in vikings.iter() {
///     println!("{} has {} hp", viking, health);
/// }
/// ```
#[derive(Clone)]
#[stable]
pub struct HashMap<K, V, H = RandomSipHasher> {
    // All hashes are keyed on these values, to prevent hash collision attacks.
    hasher: H,

    table: RawTable<K, V>,

    resize_policy: DefaultResizePolicy,
}

/// Search for a pre-hashed key.
fn search_hashed<K, V, M, F>(table: M,
                             hash: SafeHash,
                             mut is_match: F)
                             -> SearchResult<K, V, M> where
    M: Deref<Target=RawTable<K, V>>,
    F: FnMut(&K) -> bool,
{
    let size = table.size();
    let mut probe = Bucket::new(table, hash);
    let ib = probe.index();

    while probe.index() != ib + size {
        let full = match probe.peek() {
            Empty(b) => return TableRef(b.into_table()), // hit an empty bucket
            Full(b) => b
        };

        if full.distance() + ib < full.index() {
            // We can finish the search early if we hit any bucket
            // with a lower distance to initial bucket than we've probed.
            return TableRef(full.into_table());
        }

        // If the hash doesn't match, it can't be this one..
        if hash == full.hash() {
            // If the key doesn't match, it can't be this one..
            if is_match(full.read().0) {
                return FoundExisting(full);
            }
        }

        probe = full.next();
    }

    TableRef(probe.into_table())
}

fn pop_internal<K, V>(starting_bucket: FullBucketMut<K, V>) -> (K, V) {
    let (empty, retkey, retval) = starting_bucket.take();
    let mut gap = match empty.gap_peek() {
        Some(b) => b,
        None => return (retkey, retval)
    };

    while gap.full().distance() != 0 {
        gap = match gap.shift() {
            Some(b) => b,
            None => break
        };
    }

    // Now we've done all our shifting. Return the value we grabbed earlier.
    (retkey, retval)
}

/// Perform robin hood bucket stealing at the given `bucket`. You must
/// also pass the position of that bucket's initial bucket so we don't have
/// to recalculate it.
///
/// `hash`, `k`, and `v` are the elements to "robin hood" into the hashtable.
fn robin_hood<'a, K: 'a, V: 'a>(mut bucket: FullBucketMut<'a, K, V>,
                        mut ib: uint,
                        mut hash: SafeHash,
                        mut k: K,
                        mut v: V)
                        -> &'a mut V {
    let starting_index = bucket.index();
    let size = {
        let table = bucket.table(); // FIXME "lifetime too short".
        table.size()
    };
    // There can be at most `size - dib` buckets to displace, because
    // in the worst case, there are `size` elements and we already are
    // `distance` buckets away from the initial one.
    let idx_end = starting_index + size - bucket.distance();

    loop {
        let (old_hash, old_key, old_val) = bucket.replace(hash, k, v);
        loop {
            let probe = bucket.next();
            assert!(probe.index() != idx_end);

            let full_bucket = match probe.peek() {
                Empty(bucket) => {
                    // Found a hole!
                    let b = bucket.put(old_hash, old_key, old_val);
                    // Now that it's stolen, just read the value's pointer
                    // right out of the table!
                    return Bucket::at_index(b.into_table(), starting_index)
                               .peek()
                               .expect_full()
                               .into_mut_refs()
                               .1;
                },
                Full(bucket) => bucket
            };

            let probe_ib = full_bucket.index() - full_bucket.distance();

            bucket = full_bucket;

            // Robin hood! Steal the spot.
            if ib < probe_ib {
                ib = probe_ib;
                hash = old_hash;
                k = old_key;
                v = old_val;
                break;
            }
        }
    }
}

/// A result that works like Option<FullBucket<..>> but preserves
/// the reference that grants us access to the table in any case.
enum SearchResult<K, V, M> {
    // This is an entry that holds the given key:
    FoundExisting(FullBucket<K, V, M>),

    // There was no such entry. The reference is given back:
    TableRef(M)
}

impl<K, V, M> SearchResult<K, V, M> {
    fn into_option(self) -> Option<FullBucket<K, V, M>> {
        match self {
            FoundExisting(bucket) => Some(bucket),
            TableRef(_) => None
        }
    }
}

impl<K: Eq + Hash<S>, V, S, H: Hasher<S>> HashMap<K, V, H> {
    fn make_hash<X: ?Sized + Hash<S>>(&self, x: &X) -> SafeHash {
        table::make_hash(&self.hasher, x)
    }

    /// Search for a key, yielding the index if it's found in the hashtable.
    /// If you already have the hash for the key lying around, use
    /// search_hashed.
    fn search<'a, Q: ?Sized>(&'a self, q: &Q) -> Option<FullBucketImm<'a, K, V>>
        where Q: BorrowFrom<K> + Eq + Hash<S>
    {
        let hash = self.make_hash(q);
        search_hashed(&self.table, hash, |k| q.eq(BorrowFrom::borrow_from(k)))
            .into_option()
    }

    fn search_mut<'a, Q: ?Sized>(&'a mut self, q: &Q) -> Option<FullBucketMut<'a, K, V>>
        where Q: BorrowFrom<K> + Eq + Hash<S>
    {
        let hash = self.make_hash(q);
        search_hashed(&mut self.table, hash, |k| q.eq(BorrowFrom::borrow_from(k)))
            .into_option()
    }

    // The caller should ensure that invariants by Robin Hood Hashing hold.
    fn insert_hashed_ordered(&mut self, hash: SafeHash, k: K, v: V) {
        let cap = self.table.capacity();
        let mut buckets = Bucket::new(&mut self.table, hash);
        let ib = buckets.index();

        while buckets.index() != ib + cap {
            // We don't need to compare hashes for value swap.
            // Not even DIBs for Robin Hood.
            buckets = match buckets.peek() {
                Empty(empty) => {
                    empty.put(hash, k, v);
                    return;
                }
                Full(b) => b.into_bucket()
            };
            buckets.next();
        }
        panic!("Internal HashMap error: Out of space.");
    }
}

impl<K: Hash + Eq, V> HashMap<K, V, RandomSipHasher> {
    /// Create an empty HashMap.
    ///
    /// # Example
    ///
    /// ```
    /// use std::collections::HashMap;
    /// let mut map: HashMap<&str, int> = HashMap::new();
    /// ```
    #[inline]
    #[stable]
    pub fn new() -> HashMap<K, V, RandomSipHasher> {
        let hasher = RandomSipHasher::new();
        HashMap::with_hasher(hasher)
    }

    /// Creates an empty hash map with the given initial capacity.
    ///
    /// # Example
    ///
    /// ```
    /// use std::collections::HashMap;
    /// let mut map: HashMap<&str, int> = HashMap::with_capacity(10);
    /// ```
    #[inline]
    #[stable]
    pub fn with_capacity(capacity: uint) -> HashMap<K, V, RandomSipHasher> {
        let hasher = RandomSipHasher::new();
        HashMap::with_capacity_and_hasher(capacity, hasher)
    }
}

impl<K: Eq + Hash<S>, V, S, H: Hasher<S>> HashMap<K, V, H> {
    /// Creates an empty hashmap which will use the given hasher to hash keys.
    ///
    /// The creates map has the default initial capacity.
    ///
    /// # Example
    ///
    /// ```
    /// use std::collections::HashMap;
    /// use std::hash::sip::SipHasher;
    ///
    /// let h = SipHasher::new();
    /// let mut map = HashMap::with_hasher(h);
    /// map.insert(1i, 2u);
    /// ```
    #[inline]
    #[unstable = "hasher stuff is unclear"]
    pub fn with_hasher(hasher: H) -> HashMap<K, V, H> {
        HashMap {
            hasher:        hasher,
            resize_policy: DefaultResizePolicy::new(),
            table:         RawTable::new(0),
        }
    }

    /// Create an empty HashMap with space for at least `capacity`
    /// elements, using `hasher` to hash the keys.
    ///
    /// Warning: `hasher` is normally randomly generated, and
    /// is designed to allow HashMaps to be resistant to attacks that
    /// cause many collisions and very poor performance. Setting it
    /// manually using this function can expose a DoS attack vector.
    ///
    /// # Example
    ///
    /// ```
    /// use std::collections::HashMap;
    /// use std::hash::sip::SipHasher;
    ///
    /// let h = SipHasher::new();
    /// let mut map = HashMap::with_capacity_and_hasher(10, h);
    /// map.insert(1i, 2u);
    /// ```
    #[inline]
    #[unstable = "hasher stuff is unclear"]
    pub fn with_capacity_and_hasher(capacity: uint, hasher: H) -> HashMap<K, V, H> {
        let resize_policy = DefaultResizePolicy::new();
        let min_cap = max(INITIAL_CAPACITY, resize_policy.min_capacity(capacity));
        let internal_cap = min_cap.checked_next_power_of_two().expect("capacity overflow");
        assert!(internal_cap >= capacity, "capacity overflow");
        HashMap {
            hasher:        hasher,
            resize_policy: resize_policy,
            table:         RawTable::new(internal_cap),
        }
    }

    /// Returns the number of elements the map can hold without reallocating.
    ///
    /// # Example
    ///
    /// ```
    /// use std::collections::HashMap;
    /// let map: HashMap<int, int> = HashMap::with_capacity(100);
    /// assert!(map.capacity() >= 100);
    /// ```
    #[inline]
    #[stable]
    pub fn capacity(&self) -> uint {
        self.resize_policy.usable_capacity(self.table.capacity())
    }

    /// Reserves capacity for at least `additional` more elements to be inserted
    /// in the `HashMap`. The collection may reserve more space to avoid
    /// frequent reallocations.
    ///
    /// # Panics
    ///
    /// Panics if the new allocation size overflows `uint`.
    ///
    /// # Example
    ///
    /// ```
    /// use std::collections::HashMap;
    /// let mut map: HashMap<&str, int> = HashMap::new();
    /// map.reserve(10);
    /// ```
    #[stable]
    pub fn reserve(&mut self, additional: uint) {
        let new_size = self.len().checked_add(additional).expect("capacity overflow");
        let min_cap = self.resize_policy.min_capacity(new_size);

        // An invalid value shouldn't make us run out of space. This includes
        // an overflow check.
        assert!(new_size <= min_cap);

        if self.table.capacity() < min_cap {
            let new_capacity = max(min_cap.next_power_of_two(), INITIAL_CAPACITY);
            self.resize(new_capacity);
        }
    }

    /// Resizes the internal vectors to a new capacity. It's your responsibility to:
    ///   1) Make sure the new capacity is enough for all the elements, accounting
    ///      for the load factor.
    ///   2) Ensure new_capacity is a power of two or zero.
    fn resize(&mut self, new_capacity: uint) {
        assert!(self.table.size() <= new_capacity);
        assert!(new_capacity.is_power_of_two() || new_capacity == 0);

        let mut old_table = replace(&mut self.table, RawTable::new(new_capacity));
        let old_size = old_table.size();

        if old_table.capacity() == 0 || old_table.size() == 0 {
            return;
        }

        // Grow the table.
        // Specialization of the other branch.
        let mut bucket = Bucket::first(&mut old_table);

        // "So a few of the first shall be last: for many be called,
        // but few chosen."
        //
        // We'll most likely encounter a few buckets at the beginning that
        // have their initial buckets near the end of the table. They were
        // placed at the beginning as the probe wrapped around the table
        // during insertion. We must skip forward to a bucket that won't
        // get reinserted too early and won't unfairly steal others spot.
        // This eliminates the need for robin hood.
        loop {
            bucket = match bucket.peek() {
                Full(full) => {
                    if full.distance() == 0 {
                        // This bucket occupies its ideal spot.
                        // It indicates the start of another "cluster".
                        bucket = full.into_bucket();
                        break;
                    }
                    // Leaving this bucket in the last cluster for later.
                    full.into_bucket()
                }
                Empty(b) => {
                    // Encountered a hole between clusters.
                    b.into_bucket()
                }
            };
            bucket.next();
        }

        // This is how the buckets might be laid out in memory:
        // ($ marks an initialized bucket)
        //  ________________
        // |$$$_$$$$$$_$$$$$|
        //
        // But we've skipped the entire initial cluster of buckets
        // and will continue iteration in this order:
        //  ________________
        //     |$$$$$$_$$$$$
        //                  ^ wrap around once end is reached
        //  ________________
        //  $$$_____________|
        //    ^ exit once table.size == 0
        loop {
            bucket = match bucket.peek() {
                Full(bucket) => {
                    let h = bucket.hash();
                    let (b, k, v) = bucket.take();
                    self.insert_hashed_ordered(h, k, v);
                    {
                        let t = b.table(); // FIXME "lifetime too short".
                        if t.size() == 0 { break }
                    };
                    b.into_bucket()
                }
                Empty(b) => b.into_bucket()
            };
            bucket.next();
        }

        assert_eq!(self.table.size(), old_size);
    }

    /// Shrinks the capacity of the map as much as possible. It will drop
    /// down as much as possible while maintaining the internal rules
    /// and possibly leaving some space in accordance with the resize policy.
    ///
    /// # Example
    ///
    /// ```
    /// use std::collections::HashMap;
    ///
    /// let mut map: HashMap<int, int> = HashMap::with_capacity(100);
    /// map.insert(1, 2);
    /// map.insert(3, 4);
    /// assert!(map.capacity() >= 100);
    /// map.shrink_to_fit();
    /// assert!(map.capacity() >= 2);
    /// ```
    #[stable]
    pub fn shrink_to_fit(&mut self) {
        let min_capacity = self.resize_policy.min_capacity(self.len());
        let min_capacity = max(min_capacity.next_power_of_two(), INITIAL_CAPACITY);

        // An invalid value shouldn't make us run out of space.
        debug_assert!(self.len() <= min_capacity);

        if self.table.capacity() != min_capacity {
            let old_table = replace(&mut self.table, RawTable::new(min_capacity));
            let old_size = old_table.size();

            // Shrink the table. Naive algorithm for resizing:
            for (h, k, v) in old_table.into_iter() {
                self.insert_hashed_nocheck(h, k, v);
            }

            debug_assert_eq!(self.table.size(), old_size);
        }
    }

    /// Insert a pre-hashed key-value pair, without first checking
    /// that there's enough room in the buckets. Returns a reference to the
    /// newly insert value.
    ///
    /// If the key already exists, the hashtable will be returned untouched
    /// and a reference to the existing element will be returned.
    fn insert_hashed_nocheck(&mut self, hash: SafeHash, k: K, v: V) -> &mut V {
        self.insert_or_replace_with(hash, k, v, |_, _, _| ())
    }

    fn insert_or_replace_with<'a, F>(&'a mut self,
                                     hash: SafeHash,
                                     k: K,
                                     v: V,
                                     mut found_existing: F)
                                     -> &'a mut V where
        F: FnMut(&mut K, &mut V, V),
    {
        // Worst case, we'll find one empty bucket among `size + 1` buckets.
        let size = self.table.size();
        let mut probe = Bucket::new(&mut self.table, hash);
        let ib = probe.index();

        loop {
            let mut bucket = match probe.peek() {
                Empty(bucket) => {
                    // Found a hole!
                    return bucket.put(hash, k, v).into_mut_refs().1;
                }
                Full(bucket) => bucket
            };

            // hash matches?
            if bucket.hash() == hash {
                // key matches?
                if k == *bucket.read_mut().0 {
                    let (bucket_k, bucket_v) = bucket.into_mut_refs();
                    debug_assert!(k == *bucket_k);
                    // Key already exists. Get its reference.
                    found_existing(bucket_k, bucket_v, v);
                    return bucket_v;
                }
            }

            let robin_ib = bucket.index() as int - bucket.distance() as int;

            if (ib as int) < robin_ib {
                // Found a luckier bucket than me. Better steal his spot.
                return robin_hood(bucket, robin_ib as uint, hash, k, v);
            }

            probe = bucket.next();
            assert!(probe.index() != ib + size + 1);
        }
    }

    /// An iterator visiting all keys in arbitrary order.
    /// Iterator element type is `&'a K`.
    ///
    /// # Example
    ///
    /// ```
    /// use std::collections::HashMap;
    ///
    /// let mut map = HashMap::new();
    /// map.insert("a", 1i);
    /// map.insert("b", 2);
    /// map.insert("c", 3);
    ///
    /// for key in map.keys() {
    ///     println!("{}", key);
    /// }
    /// ```
    #[stable]
    pub fn keys<'a>(&'a self) -> Keys<'a, K, V> {
        fn first<A, B>((a, _): (A, B)) -> A { a }
        let first: fn((&'a K,&'a V)) -> &'a K = first; // coerce to fn ptr

        Keys { inner: self.iter().map(first) }
    }

    /// An iterator visiting all values in arbitrary order.
    /// Iterator element type is `&'a V`.
    ///
    /// # Example
    ///
    /// ```
    /// use std::collections::HashMap;
    ///
    /// let mut map = HashMap::new();
    /// map.insert("a", 1i);
    /// map.insert("b", 2);
    /// map.insert("c", 3);
    ///
    /// for key in map.values() {
    ///     println!("{}", key);
    /// }
    /// ```
    #[stable]
    pub fn values<'a>(&'a self) -> Values<'a, K, V> {
        fn second<A, B>((_, b): (A, B)) -> B { b }
        let second: fn((&'a K,&'a V)) -> &'a V = second; // coerce to fn ptr

        Values { inner: self.iter().map(second) }
    }

    /// An iterator visiting all key-value pairs in arbitrary order.
    /// Iterator element type is `(&'a K, &'a V)`.
    ///
    /// # Example
    ///
    /// ```
    /// use std::collections::HashMap;
    ///
    /// let mut map = HashMap::new();
    /// map.insert("a", 1i);
    /// map.insert("b", 2);
    /// map.insert("c", 3);
    ///
    /// for (key, val) in map.iter() {
    ///     println!("key: {} val: {}", key, val);
    /// }
    /// ```
    #[stable]
    pub fn iter(&self) -> Iter<K, V> {
        Iter { inner: self.table.iter() }
    }

    /// An iterator visiting all key-value pairs in arbitrary order,
    /// with mutable references to the values.
    /// Iterator element type is `(&'a K, &'a mut V)`.
    ///
    /// # Example
    ///
    /// ```
    /// use std::collections::HashMap;
    ///
    /// let mut map = HashMap::new();
    /// map.insert("a", 1i);
    /// map.insert("b", 2);
    /// map.insert("c", 3);
    ///
    /// // Update all values
    /// for (_, val) in map.iter_mut() {
    ///     *val *= 2;
    /// }
    ///
    /// for (key, val) in map.iter() {
    ///     println!("key: {} val: {}", key, val);
    /// }
    /// ```
    #[stable]
    pub fn iter_mut(&mut self) -> IterMut<K, V> {
        IterMut { inner: self.table.iter_mut() }
    }

    /// Creates a consuming iterator, that is, one that moves each key-value
    /// pair out of the map in arbitrary order. The map cannot be used after
    /// calling this.
    ///
    /// # Example
    ///
    /// ```
    /// use std::collections::HashMap;
    ///
    /// let mut map = HashMap::new();
    /// map.insert("a", 1i);
    /// map.insert("b", 2);
    /// map.insert("c", 3);
    ///
    /// // Not possible with .iter()
    /// let vec: Vec<(&str, int)> = map.into_iter().collect();
    /// ```
    #[stable]
    pub fn into_iter(self) -> IntoIter<K, V> {
        fn last_two<A, B, C>((_, b, c): (A, B, C)) -> (B, C) { (b, c) }
        let last_two: fn((SafeHash, K, V)) -> (K, V) = last_two;

        IntoIter {
            inner: self.table.into_iter().map(last_two)
        }
    }

    #[stable]
    /// Gets the given key's corresponding entry in the map for in-place manipulation.
    /// Regardless of whether or not `to_owned()` has been called, the key must hash the same way.
    pub fn entry<'a, Q: ?Sized>(&'a mut self, key: &'a Q) -> Entry<'a, Q, K, V>
        where Q: Eq + Hash<S> + ToOwned<K>
    {
        // Gotta resize now.
        self.reserve(1);

        let hash = self.make_hash(key);
        search_entry_hashed(&mut self.table, hash, key)
    }

    /// Return the number of elements in the map.
    ///
    /// # Example
    ///
    /// ```
    /// use std::collections::HashMap;
    ///
    /// let mut a = HashMap::new();
    /// assert_eq!(a.len(), 0);
    /// a.insert(1u, "a");
    /// assert_eq!(a.len(), 1);
    /// ```
    #[stable]
    pub fn len(&self) -> uint { self.table.size() }

    /// Return true if the map contains no elements.
    ///
    /// # Example
    ///
    /// ```
    /// use std::collections::HashMap;
    ///
    /// let mut a = HashMap::new();
    /// assert!(a.is_empty());
    /// a.insert(1u, "a");
    /// assert!(!a.is_empty());
    /// ```
    #[inline]
    #[stable]
    pub fn is_empty(&self) -> bool { self.len() == 0 }

    /// Clears the map, returning all key-value pairs as an iterator. Keeps the
    /// allocated memory for reuse.
    ///
    /// # Example
    ///
    /// ```
    /// use std::collections::HashMap;
    ///
    /// let mut a = HashMap::new();
    /// a.insert(1u, "a");
    /// a.insert(2u, "b");
    ///
    /// for (k, v) in a.drain().take(1) {
    ///     assert!(k == 1 || k == 2);
    ///     assert!(v == "a" || v == "b");
    /// }
    ///
    /// assert!(a.is_empty());
    /// ```
    #[inline]
    #[unstable = "matches collection reform specification, waiting for dust to settle"]
    pub fn drain(&mut self) -> Drain<K, V> {
        fn last_two<A, B, C>((_, b, c): (A, B, C)) -> (B, C) { (b, c) }
        let last_two: fn((SafeHash, K, V)) -> (K, V) = last_two; // coerce to fn pointer

        Drain {
            inner: self.table.drain().map(last_two),
        }
    }

    /// Clears the map, removing all key-value pairs. Keeps the allocated memory
    /// for reuse.
    ///
    /// # Example
    ///
    /// ```
    /// use std::collections::HashMap;
    ///
    /// let mut a = HashMap::new();
    /// a.insert(1u, "a");
    /// a.clear();
    /// assert!(a.is_empty());
    /// ```
    #[stable]
    #[inline]
    pub fn clear(&mut self) {
        self.drain();
    }

    /// Returns a reference to the value corresponding to the key.
    ///
    /// The key may be any borrowed form of the map's key type, but
    /// `Hash` and `Eq` on the borrowed form *must* match those for
    /// the key type.
    ///
    /// # Example
    ///
    /// ```
    /// use std::collections::HashMap;
    ///
    /// let mut map = HashMap::new();
    /// map.insert(1u, "a");
    /// assert_eq!(map.get(&1), Some(&"a"));
    /// assert_eq!(map.get(&2), None);
    /// ```
    #[stable]
    pub fn get<Q: ?Sized>(&self, k: &Q) -> Option<&V>
        where Q: Hash<S> + Eq + BorrowFrom<K>
    {
        self.search(k).map(|bucket| bucket.into_refs().1)
    }

    /// Returns true if the map contains a value for the specified key.
    ///
    /// The key may be any borrowed form of the map's key type, but
    /// `Hash` and `Eq` on the borrowed form *must* match those for
    /// the key type.
    ///
    /// # Example
    ///
    /// ```
    /// use std::collections::HashMap;
    ///
    /// let mut map = HashMap::new();
    /// map.insert(1u, "a");
    /// assert_eq!(map.contains_key(&1), true);
    /// assert_eq!(map.contains_key(&2), false);
    /// ```
    #[stable]
    pub fn contains_key<Q: ?Sized>(&self, k: &Q) -> bool
        where Q: Hash<S> + Eq + BorrowFrom<K>
    {
        self.search(k).is_some()
    }

    /// Returns a mutable reference to the value corresponding to the key.
    ///
    /// The key may be any borrowed form of the map's key type, but
    /// `Hash` and `Eq` on the borrowed form *must* match those for
    /// the key type.
    ///
    /// # Example
    ///
    /// ```
    /// use std::collections::HashMap;
    ///
    /// let mut map = HashMap::new();
    /// map.insert(1u, "a");
    /// match map.get_mut(&1) {
    ///     Some(x) => *x = "b",
    ///     None => (),
    /// }
    /// assert_eq!(map[1], "b");
    /// ```
    #[stable]
    pub fn get_mut<Q: ?Sized>(&mut self, k: &Q) -> Option<&mut V>
        where Q: Hash<S> + Eq + BorrowFrom<K>
    {
        self.search_mut(k).map(|bucket| bucket.into_mut_refs().1)
    }

    /// Inserts a key-value pair from the map. If the key already had a value
    /// present in the map, that value is returned. Otherwise, `None` is returned.
    ///
    /// # Example
    ///
    /// ```
    /// use std::collections::HashMap;
    ///
    /// let mut map = HashMap::new();
    /// assert_eq!(map.insert(37u, "a"), None);
    /// assert_eq!(map.is_empty(), false);
    ///
    /// map.insert(37, "b");
    /// assert_eq!(map.insert(37, "c"), Some("b"));
    /// assert_eq!(map[37], "c");
    /// ```
    #[stable]
    pub fn insert(&mut self, k: K, v: V) -> Option<V> {
        let hash = self.make_hash(&k);
        self.reserve(1);

        let mut retval = None;
        self.insert_or_replace_with(hash, k, v, |_, val_ref, val| {
            retval = Some(replace(val_ref, val));
        });
        retval
    }

    /// Removes a key from the map, returning the value at the key if the key
    /// was previously in the map.
    ///
    /// The key may be any borrowed form of the map's key type, but
    /// `Hash` and `Eq` on the borrowed form *must* match those for
    /// the key type.
    ///
    /// # Example
    ///
    /// ```
    /// use std::collections::HashMap;
    ///
    /// let mut map = HashMap::new();
    /// map.insert(1u, "a");
    /// assert_eq!(map.remove(&1), Some("a"));
    /// assert_eq!(map.remove(&1), None);
    /// ```
    #[stable]
    pub fn remove<Q: ?Sized>(&mut self, k: &Q) -> Option<V>
        where Q: Hash<S> + Eq + BorrowFrom<K>
    {
        if self.table.size() == 0 {
            return None
        }

        self.search_mut(k).map(|bucket| pop_internal(bucket).1)
    }
}

fn search_entry_hashed<'a, K, V, Q: ?Sized>(table: &'a mut RawTable<K,V>, hash: SafeHash, k: &'a Q)
        -> Entry<'a, Q, K, V>
    where Q: Eq + ToOwned<K>
{
    // Worst case, we'll find one empty bucket among `size + 1` buckets.
    let size = table.size();
    let mut probe = Bucket::new(table, hash);
    let ib = probe.index();

    loop {
        let bucket = match probe.peek() {
            Empty(bucket) => {
                // Found a hole!
                return Vacant(VacantEntry {
                    hash: hash,
                    key: k,
                    elem: NoElem(bucket),
                });
            },
            Full(bucket) => bucket
        };

        // hash matches?
        if bucket.hash() == hash {
            // key matches?
            if *k == *BorrowFrom::borrow_from(bucket.read().0) {
                return Occupied(OccupiedEntry{
                    elem: bucket,
                });
            }
        }

        let robin_ib = bucket.index() as int - bucket.distance() as int;

        if (ib as int) < robin_ib {
            // Found a luckier bucket than me. Better steal his spot.
            return Vacant(VacantEntry {
                hash: hash,
                key: k,
                elem: NeqElem(bucket, robin_ib as uint),
            });
        }

        probe = bucket.next();
        assert!(probe.index() != ib + size + 1);
    }
}

#[stable]
impl<K: Eq + Hash<S>, V: PartialEq, S, H: Hasher<S>> PartialEq for HashMap<K, V, H> {
    fn eq(&self, other: &HashMap<K, V, H>) -> bool {
        if self.len() != other.len() { return false; }

        self.iter().all(|(key, value)|
            other.get(key).map_or(false, |v| *value == *v)
        )
    }
}

#[stable]
impl<K: Eq + Hash<S>, V: Eq, S, H: Hasher<S>> Eq for HashMap<K, V, H> {}

#[stable]
impl<K: Eq + Hash<S> + Show, V: Show, S, H: Hasher<S>> Show for HashMap<K, V, H> {
    fn fmt(&self, f: &mut fmt::Formatter) -> fmt::Result {
        try!(write!(f, "{{"));

        for (i, (k, v)) in self.iter().enumerate() {
            if i != 0 { try!(write!(f, ", ")); }
            try!(write!(f, "{}: {}", *k, *v));
        }

        write!(f, "}}")
    }
}

#[stable]
impl<K: Eq + Hash<S>, V, S, H: Hasher<S> + Default> Default for HashMap<K, V, H> {
    #[stable]
    fn default() -> HashMap<K, V, H> {
        HashMap::with_hasher(Default::default())
    }
}

<<<<<<< HEAD
=======
// NOTE(stage0): remove impl after a snapshot
#[cfg(stage0)]
#[stable]
impl<K: Hash<S> + Eq, Q: ?Sized, V, S, H: Hasher<S>> Index<Q, V> for HashMap<K, V, H>
    where Q: BorrowFrom<K> + Hash<S> + Eq
{
    #[inline]
    fn index<'a>(&'a self, index: &Q) -> &'a V {
        self.get(index).expect("no entry found for key")
    }
}

#[cfg(not(stage0))]  // NOTE(stage0): remove cfg after a snapshot
>>>>>>> 8f3a4243
#[stable]
impl<K: Hash<S> + Eq, Q: ?Sized, V, S, H: Hasher<S>> Index<Q> for HashMap<K, V, H>
    where Q: BorrowFrom<K> + Hash<S> + Eq
{
    type Output = V;

    #[inline]
    fn index<'a>(&'a self, index: &Q) -> &'a V {
        self.get(index).expect("no entry found for key")
    }
}

<<<<<<< HEAD
=======
// NOTE(stage0): remove impl after a snapshot
#[cfg(stage0)]
#[stable]
impl<K: Hash<S> + Eq, Q: ?Sized, V, S, H: Hasher<S>> IndexMut<Q, V> for HashMap<K, V, H>
    where Q: BorrowFrom<K> + Hash<S> + Eq
{
    #[inline]
    fn index_mut<'a>(&'a mut self, index: &Q) -> &'a mut V {
        self.get_mut(index).expect("no entry found for key")
    }
}

#[cfg(not(stage0))]  // NOTE(stage0): remove cfg after a snapshot
>>>>>>> 8f3a4243
#[stable]
impl<K: Hash<S> + Eq, Q: ?Sized, V, S, H: Hasher<S>> IndexMut<Q> for HashMap<K, V, H>
    where Q: BorrowFrom<K> + Hash<S> + Eq
{
    type Output = V;

    #[inline]
    fn index_mut<'a>(&'a mut self, index: &Q) -> &'a mut V {
        self.get_mut(index).expect("no entry found for key")
    }
}

/// HashMap iterator
#[stable]
pub struct Iter<'a, K: 'a, V: 'a> {
    inner: table::Iter<'a, K, V>
}

// FIXME(#19839) Remove in favor of `#[derive(Clone)]`
impl<'a, K, V> Clone for Iter<'a, K, V> {
    fn clone(&self) -> Iter<'a, K, V> {
        Iter {
            inner: self.inner.clone()
        }
    }
}

/// HashMap mutable values iterator
#[stable]
pub struct IterMut<'a, K: 'a, V: 'a> {
    inner: table::IterMut<'a, K, V>
}

/// HashMap move iterator
#[stable]
pub struct IntoIter<K, V> {
    inner: iter::Map<
        (SafeHash, K, V),
        (K, V),
        table::IntoIter<K, V>,
        fn((SafeHash, K, V)) -> (K, V),
    >
}

/// HashMap keys iterator
#[stable]
pub struct Keys<'a, K: 'a, V: 'a> {
    inner: Map<(&'a K, &'a V), &'a K, Iter<'a, K, V>, fn((&'a K, &'a V)) -> &'a K>
}

// FIXME(#19839) Remove in favor of `#[derive(Clone)]`
impl<'a, K, V> Clone for Keys<'a, K, V> {
    fn clone(&self) -> Keys<'a, K, V> {
        Keys {
            inner: self.inner.clone()
        }
    }
}

/// HashMap values iterator
#[stable]
pub struct Values<'a, K: 'a, V: 'a> {
    inner: Map<(&'a K, &'a V), &'a V, Iter<'a, K, V>, fn((&'a K, &'a V)) -> &'a V>
}

// FIXME(#19839) Remove in favor of `#[derive(Clone)]`
impl<'a, K, V> Clone for Values<'a, K, V> {
    fn clone(&self) -> Values<'a, K, V> {
        Values {
            inner: self.inner.clone()
        }
    }
}

/// HashMap drain iterator
#[unstable = "matches collection reform specification, waiting for dust to settle"]
pub struct Drain<'a, K: 'a, V: 'a> {
    inner: iter::Map<
        (SafeHash, K, V),
        (K, V),
        table::Drain<'a, K, V>,
        fn((SafeHash, K, V)) -> (K, V),
    >
}

#[stable]
/// A view into a single occupied location in a HashMap
pub struct OccupiedEntry<'a, K: 'a, V: 'a> {
    elem: FullBucket<K, V, &'a mut RawTable<K, V>>,
}

#[stable]
/// A view into a single empty location in a HashMap
pub struct VacantEntry<'a, Q: ?Sized + 'a, K: 'a, V: 'a> {
    hash: SafeHash,
    key: &'a Q,
    elem: VacantEntryState<K, V, &'a mut RawTable<K, V>>,
}

#[stable]
/// A view into a single location in a map, which may be vacant or occupied
pub enum Entry<'a, Q: ?Sized + 'a, K: 'a, V: 'a> {
    /// An occupied Entry
    Occupied(OccupiedEntry<'a, K, V>),
    /// A vacant Entry
    Vacant(VacantEntry<'a, Q, K, V>),
}

/// Possible states of a VacantEntry
enum VacantEntryState<K, V, M> {
    /// The index is occupied, but the key to insert has precedence,
    /// and will kick the current one out on insertion
    NeqElem(FullBucket<K, V, M>, uint),
    /// The index is genuinely vacant
    NoElem(EmptyBucket<K, V, M>),
}

#[stable]
impl<'a, K, V> Iterator for Iter<'a, K, V> {
    type Item = (&'a K, &'a V);

    #[inline] fn next(&mut self) -> Option<(&'a K, &'a V)> { self.inner.next() }
    #[inline] fn size_hint(&self) -> (uint, Option<uint>) { self.inner.size_hint() }
}

#[stable]
impl<'a, K, V> Iterator for IterMut<'a, K, V> {
    type Item = (&'a K, &'a mut V);

    #[inline] fn next(&mut self) -> Option<(&'a K, &'a mut V)> { self.inner.next() }
    #[inline] fn size_hint(&self) -> (uint, Option<uint>) { self.inner.size_hint() }
}

#[stable]
impl<K, V> Iterator for IntoIter<K, V> {
    type Item = (K, V);

    #[inline] fn next(&mut self) -> Option<(K, V)> { self.inner.next() }
    #[inline] fn size_hint(&self) -> (uint, Option<uint>) { self.inner.size_hint() }
}

#[stable]
impl<'a, K, V> Iterator for Keys<'a, K, V> {
    type Item = &'a K;

    #[inline] fn next(&mut self) -> Option<(&'a K)> { self.inner.next() }
    #[inline] fn size_hint(&self) -> (uint, Option<uint>) { self.inner.size_hint() }
}

#[stable]
impl<'a, K, V> Iterator for Values<'a, K, V> {
    type Item = &'a V;

    #[inline] fn next(&mut self) -> Option<(&'a V)> { self.inner.next() }
    #[inline] fn size_hint(&self) -> (uint, Option<uint>) { self.inner.size_hint() }
}

#[stable]
impl<'a, K: 'a, V: 'a> Iterator for Drain<'a, K, V> {
    type Item = (K, V);

    #[inline]
    fn next(&mut self) -> Option<(K, V)> {
        self.inner.next()
    }
    #[inline]
    fn size_hint(&self) -> (uint, Option<uint>) {
        self.inner.size_hint()
    }
}

impl<'a, Q: ?Sized, K, V> Entry<'a, Q, K, V> {
    #[unstable = "matches collection reform v2 specification, waiting for dust to settle"]
    /// Returns a mutable reference to the entry if occupied, or the VacantEntry if vacant
    pub fn get(self) -> Result<&'a mut V, VacantEntry<'a, Q, K, V>> {
        match self {
            Occupied(entry) => Ok(entry.into_mut()),
            Vacant(entry) => Err(entry),
        }
    }
}

impl<'a, K, V> OccupiedEntry<'a, K, V> {
    #[stable]
    /// Gets a reference to the value in the entry
    pub fn get(&self) -> &V {
        self.elem.read().1
    }

    #[stable]
    /// Gets a mutable reference to the value in the entry
    pub fn get_mut(&mut self) -> &mut V {
        self.elem.read_mut().1
    }

    #[stable]
    /// Converts the OccupiedEntry into a mutable reference to the value in the entry
    /// with a lifetime bound to the map itself
    pub fn into_mut(self) -> &'a mut V {
        self.elem.into_mut_refs().1
    }

    #[stable]
    /// Sets the value of the entry, and returns the entry's old value
    pub fn insert(&mut self, mut value: V) -> V {
        let old_value = self.get_mut();
        mem::swap(&mut value, old_value);
        value
    }

    #[stable]
    /// Takes the value out of the entry, and returns it
    pub fn remove(self) -> V {
        pop_internal(self.elem).1
    }
}

impl<'a, Q: ?Sized + 'a + ToOwned<K>, K: 'a, V: 'a> VacantEntry<'a, Q, K, V> {
    #[stable]
    /// Sets the value of the entry with the VacantEntry's key,
    /// and returns a mutable reference to it
    pub fn insert(self, value: V) -> &'a mut V {
        match self.elem {
            NeqElem(bucket, ib) => {
                robin_hood(bucket, ib, self.hash, self.key.to_owned(), value)
            }
            NoElem(bucket) => {
                bucket.put(self.hash, self.key.to_owned(), value).into_mut_refs().1
            }
        }
    }
}

#[stable]
impl<K: Eq + Hash<S>, V, S, H: Hasher<S> + Default> FromIterator<(K, V)> for HashMap<K, V, H> {
    fn from_iter<T: Iterator<Item=(K, V)>>(iter: T) -> HashMap<K, V, H> {
        let lower = iter.size_hint().0;
        let mut map = HashMap::with_capacity_and_hasher(lower, Default::default());
        map.extend(iter);
        map
    }
}

#[stable]
impl<K: Eq + Hash<S>, V, S, H: Hasher<S>> Extend<(K, V)> for HashMap<K, V, H> {
    fn extend<T: Iterator<Item=(K, V)>>(&mut self, mut iter: T) {
        for (k, v) in iter {
            self.insert(k, v);
        }
    }
}

#[cfg(test)]
mod test_map {
    use prelude::v1::*;

    use super::HashMap;
    use super::Entry::{Occupied, Vacant};
    use iter::{range_inclusive, range_step_inclusive, repeat};
    use borrow::ToOwned;
    use hash;
    use cell::RefCell;
    use rand::{weak_rng, Rng};

    #[test]
    fn test_create_capacity_zero() {
        let mut m = HashMap::with_capacity(0);

        assert!(m.insert(1i, 1i).is_none());

        assert!(m.contains_key(&1));
        assert!(!m.contains_key(&0));
    }

    #[test]
    fn test_insert() {
        let mut m = HashMap::new();
        assert_eq!(m.len(), 0);
        assert!(m.insert(1i, 2i).is_none());
        assert_eq!(m.len(), 1);
        assert!(m.insert(2i, 4i).is_none());
        assert_eq!(m.len(), 2);
        assert_eq!(*m.get(&1).unwrap(), 2);
        assert_eq!(*m.get(&2).unwrap(), 4);
    }

    thread_local! { static DROP_VECTOR: RefCell<Vec<int>> = RefCell::new(Vec::new()) }

    #[derive(Hash, PartialEq, Eq)]
    struct Dropable {
        k: uint
    }

    impl Dropable {
        fn new(k: uint) -> Dropable {
            DROP_VECTOR.with(|slot| {
                slot.borrow_mut()[k] += 1;
            });

            Dropable { k: k }
        }
    }

    impl Drop for Dropable {
        fn drop(&mut self) {
            DROP_VECTOR.with(|slot| {
                slot.borrow_mut()[self.k] -= 1;
            });
        }
    }

    impl Clone for Dropable {
        fn clone(&self) -> Dropable {
            Dropable::new(self.k)
        }
    }

    #[test]
    fn test_drops() {
        DROP_VECTOR.with(|slot| {
            *slot.borrow_mut() = repeat(0i).take(200).collect();
        });

        {
            let mut m = HashMap::new();

            DROP_VECTOR.with(|v| {
                for i in range(0u, 200) {
                    assert_eq!(v.borrow()[i], 0);
                }
            });

            for i in range(0u, 100) {
                let d1 = Dropable::new(i);
                let d2 = Dropable::new(i+100);
                m.insert(d1, d2);
            }

            DROP_VECTOR.with(|v| {
                for i in range(0u, 200) {
                    assert_eq!(v.borrow()[i], 1);
                }
            });

            for i in range(0u, 50) {
                let k = Dropable::new(i);
                let v = m.remove(&k);

                assert!(v.is_some());

                DROP_VECTOR.with(|v| {
                    assert_eq!(v.borrow()[i], 1);
                    assert_eq!(v.borrow()[i+100], 1);
                });
            }

            DROP_VECTOR.with(|v| {
                for i in range(0u, 50) {
                    assert_eq!(v.borrow()[i], 0);
                    assert_eq!(v.borrow()[i+100], 0);
                }

                for i in range(50u, 100) {
                    assert_eq!(v.borrow()[i], 1);
                    assert_eq!(v.borrow()[i+100], 1);
                }
            });
        }

        DROP_VECTOR.with(|v| {
            for i in range(0u, 200) {
                assert_eq!(v.borrow()[i], 0);
            }
        });
    }

    #[test]
    fn test_move_iter_drops() {
        DROP_VECTOR.with(|v| {
            *v.borrow_mut() = repeat(0).take(200).collect();
        });

        let hm = {
            let mut hm = HashMap::new();

            DROP_VECTOR.with(|v| {
                for i in range(0u, 200) {
                    assert_eq!(v.borrow()[i], 0);
                }
            });

            for i in range(0u, 100) {
                let d1 = Dropable::new(i);
                let d2 = Dropable::new(i+100);
                hm.insert(d1, d2);
            }

            DROP_VECTOR.with(|v| {
                for i in range(0u, 200) {
                    assert_eq!(v.borrow()[i], 1);
                }
            });

            hm
        };

        // By the way, ensure that cloning doesn't screw up the dropping.
        drop(hm.clone());

        {
            let mut half = hm.into_iter().take(50);

            DROP_VECTOR.with(|v| {
                for i in range(0u, 200) {
                    assert_eq!(v.borrow()[i], 1);
                }
            });

            for _ in half {}

            DROP_VECTOR.with(|v| {
                let nk = range(0u, 100).filter(|&i| {
                    v.borrow()[i] == 1
                }).count();

                let nv = range(0u, 100).filter(|&i| {
                    v.borrow()[i+100] == 1
                }).count();

                assert_eq!(nk, 50);
                assert_eq!(nv, 50);
            });
        };

        DROP_VECTOR.with(|v| {
            for i in range(0u, 200) {
                assert_eq!(v.borrow()[i], 0);
            }
        });
    }

    #[test]
    fn test_empty_pop() {
        let mut m: HashMap<int, bool> = HashMap::new();
        assert_eq!(m.remove(&0), None);
    }

    #[test]
    fn test_lots_of_insertions() {
        let mut m = HashMap::new();

        // Try this a few times to make sure we never screw up the hashmap's
        // internal state.
        for _ in range(0i, 10) {
            assert!(m.is_empty());

            for i in range_inclusive(1i, 1000) {
                assert!(m.insert(i, i).is_none());

                for j in range_inclusive(1, i) {
                    let r = m.get(&j);
                    assert_eq!(r, Some(&j));
                }

                for j in range_inclusive(i+1, 1000) {
                    let r = m.get(&j);
                    assert_eq!(r, None);
                }
            }

            for i in range_inclusive(1001i, 2000) {
                assert!(!m.contains_key(&i));
            }

            // remove forwards
            for i in range_inclusive(1i, 1000) {
                assert!(m.remove(&i).is_some());

                for j in range_inclusive(1, i) {
                    assert!(!m.contains_key(&j));
                }

                for j in range_inclusive(i+1, 1000) {
                    assert!(m.contains_key(&j));
                }
            }

            for i in range_inclusive(1i, 1000) {
                assert!(!m.contains_key(&i));
            }

            for i in range_inclusive(1i, 1000) {
                assert!(m.insert(i, i).is_none());
            }

            // remove backwards
            for i in range_step_inclusive(1000i, 1, -1) {
                assert!(m.remove(&i).is_some());

                for j in range_inclusive(i, 1000) {
                    assert!(!m.contains_key(&j));
                }

                for j in range_inclusive(1, i-1) {
                    assert!(m.contains_key(&j));
                }
            }
        }
    }

    #[test]
    fn test_find_mut() {
        let mut m = HashMap::new();
        assert!(m.insert(1i, 12i).is_none());
        assert!(m.insert(2i, 8i).is_none());
        assert!(m.insert(5i, 14i).is_none());
        let new = 100;
        match m.get_mut(&5) {
            None => panic!(), Some(x) => *x = new
        }
        assert_eq!(m.get(&5), Some(&new));
    }

    #[test]
    fn test_insert_overwrite() {
        let mut m = HashMap::new();
        assert!(m.insert(1i, 2i).is_none());
        assert_eq!(*m.get(&1).unwrap(), 2);
        assert!(!m.insert(1i, 3i).is_none());
        assert_eq!(*m.get(&1).unwrap(), 3);
    }

    #[test]
    fn test_insert_conflicts() {
        let mut m = HashMap::with_capacity(4);
        assert!(m.insert(1i, 2i).is_none());
        assert!(m.insert(5i, 3i).is_none());
        assert!(m.insert(9i, 4i).is_none());
        assert_eq!(*m.get(&9).unwrap(), 4);
        assert_eq!(*m.get(&5).unwrap(), 3);
        assert_eq!(*m.get(&1).unwrap(), 2);
    }

    #[test]
    fn test_conflict_remove() {
        let mut m = HashMap::with_capacity(4);
        assert!(m.insert(1i, 2i).is_none());
        assert_eq!(*m.get(&1).unwrap(), 2);
        assert!(m.insert(5, 3).is_none());
        assert_eq!(*m.get(&1).unwrap(), 2);
        assert_eq!(*m.get(&5).unwrap(), 3);
        assert!(m.insert(9, 4).is_none());
        assert_eq!(*m.get(&1).unwrap(), 2);
        assert_eq!(*m.get(&5).unwrap(), 3);
        assert_eq!(*m.get(&9).unwrap(), 4);
        assert!(m.remove(&1).is_some());
        assert_eq!(*m.get(&9).unwrap(), 4);
        assert_eq!(*m.get(&5).unwrap(), 3);
    }

    #[test]
    fn test_is_empty() {
        let mut m = HashMap::with_capacity(4);
        assert!(m.insert(1i, 2i).is_none());
        assert!(!m.is_empty());
        assert!(m.remove(&1).is_some());
        assert!(m.is_empty());
    }

    #[test]
    fn test_pop() {
        let mut m = HashMap::new();
        m.insert(1i, 2i);
        assert_eq!(m.remove(&1), Some(2));
        assert_eq!(m.remove(&1), None);
    }

    #[test]
    fn test_iterate() {
        let mut m = HashMap::with_capacity(4);
        for i in range(0u, 32) {
            assert!(m.insert(i, i*2).is_none());
        }
        assert_eq!(m.len(), 32);

        let mut observed: u32 = 0;

        for (k, v) in m.iter() {
            assert_eq!(*v, *k * 2);
            observed |= 1 << *k;
        }
        assert_eq!(observed, 0xFFFF_FFFF);
    }

    #[test]
    fn test_keys() {
        let vec = vec![(1i, 'a'), (2i, 'b'), (3i, 'c')];
        let map = vec.into_iter().collect::<HashMap<int, char>>();
        let keys = map.keys().map(|&k| k).collect::<Vec<int>>();
        assert_eq!(keys.len(), 3);
        assert!(keys.contains(&1));
        assert!(keys.contains(&2));
        assert!(keys.contains(&3));
    }

    #[test]
    fn test_values() {
        let vec = vec![(1i, 'a'), (2i, 'b'), (3i, 'c')];
        let map = vec.into_iter().collect::<HashMap<int, char>>();
        let values = map.values().map(|&v| v).collect::<Vec<char>>();
        assert_eq!(values.len(), 3);
        assert!(values.contains(&'a'));
        assert!(values.contains(&'b'));
        assert!(values.contains(&'c'));
    }

    #[test]
    fn test_find() {
        let mut m = HashMap::new();
        assert!(m.get(&1i).is_none());
        m.insert(1i, 2i);
        match m.get(&1) {
            None => panic!(),
            Some(v) => assert_eq!(*v, 2)
        }
    }

    #[test]
    fn test_eq() {
        let mut m1 = HashMap::new();
        m1.insert(1i, 2i);
        m1.insert(2i, 3i);
        m1.insert(3i, 4i);

        let mut m2 = HashMap::new();
        m2.insert(1i, 2i);
        m2.insert(2i, 3i);

        assert!(m1 != m2);

        m2.insert(3i, 4i);

        assert_eq!(m1, m2);
    }

    #[test]
    fn test_show() {
        let mut map: HashMap<int, int> = HashMap::new();
        let empty: HashMap<int, int> = HashMap::new();

        map.insert(1i, 2i);
        map.insert(3i, 4i);

        let map_str = format!("{}", map);

        assert!(map_str == "{1: 2, 3: 4}" || map_str == "{3: 4, 1: 2}");
        assert_eq!(format!("{}", empty), "{}");
    }

    #[test]
    fn test_expand() {
        let mut m = HashMap::new();

        assert_eq!(m.len(), 0);
        assert!(m.is_empty());

        let mut i = 0u;
        let old_cap = m.table.capacity();
        while old_cap == m.table.capacity() {
            m.insert(i, i);
            i += 1;
        }

        assert_eq!(m.len(), i);
        assert!(!m.is_empty());
    }

    #[test]
    fn test_behavior_resize_policy() {
        let mut m = HashMap::new();

        assert_eq!(m.len(), 0);
        assert_eq!(m.table.capacity(), 0);
        assert!(m.is_empty());

        m.insert(0, 0);
        m.remove(&0);
        assert!(m.is_empty());
        let initial_cap = m.table.capacity();
        m.reserve(initial_cap);
        let cap = m.table.capacity();

        assert_eq!(cap, initial_cap * 2);

        let mut i = 0u;
        for _ in range(0, cap * 3 / 4) {
            m.insert(i, i);
            i += 1;
        }
        // three quarters full

        assert_eq!(m.len(), i);
        assert_eq!(m.table.capacity(), cap);

        for _ in range(0, cap / 4) {
            m.insert(i, i);
            i += 1;
        }
        // half full

        let new_cap = m.table.capacity();
        assert_eq!(new_cap, cap * 2);

        for _ in range(0, cap / 2 - 1) {
            i -= 1;
            m.remove(&i);
            assert_eq!(m.table.capacity(), new_cap);
        }
        // A little more than one quarter full.
        m.shrink_to_fit();
        assert_eq!(m.table.capacity(), cap);
        // again, a little more than half full
        for _ in range(0, cap / 2 - 1) {
            i -= 1;
            m.remove(&i);
        }
        m.shrink_to_fit();

        assert_eq!(m.len(), i);
        assert!(!m.is_empty());
        assert_eq!(m.table.capacity(), initial_cap);
    }

    #[test]
    fn test_reserve_shrink_to_fit() {
        let mut m = HashMap::new();
        m.insert(0u, 0u);
        m.remove(&0);
        assert!(m.capacity() >= m.len());
        for i in range(0, 128) {
            m.insert(i, i);
        }
        m.reserve(256);

        let usable_cap = m.capacity();
        for i in range(128, 128+256) {
            m.insert(i, i);
            assert_eq!(m.capacity(), usable_cap);
        }

        for i in range(100, 128+256) {
            assert_eq!(m.remove(&i), Some(i));
        }
        m.shrink_to_fit();

        assert_eq!(m.len(), 100);
        assert!(!m.is_empty());
        assert!(m.capacity() >= m.len());

        for i in range(0, 100) {
            assert_eq!(m.remove(&i), Some(i));
        }
        m.shrink_to_fit();
        m.insert(0, 0);

        assert_eq!(m.len(), 1);
        assert!(m.capacity() >= m.len());
        assert_eq!(m.remove(&0), Some(0));
    }

    #[test]
    fn test_find_equiv() {
        let mut m = HashMap::new();

        let (foo, bar, baz) = (1i,2i,3i);
        m.insert("foo".to_string(), foo);
        m.insert("bar".to_string(), bar);
        m.insert("baz".to_string(), baz);


        assert_eq!(m.get("foo"), Some(&foo));
        assert_eq!(m.get("bar"), Some(&bar));
        assert_eq!(m.get("baz"), Some(&baz));

        assert_eq!(m.get("qux"), None);
    }

    #[test]
    fn test_from_iter() {
        let xs = [(1i, 1i), (2, 2), (3, 3), (4, 4), (5, 5), (6, 6)];

        let map: HashMap<int, int> = xs.iter().map(|&x| x).collect();

        for &(k, v) in xs.iter() {
            assert_eq!(map.get(&k), Some(&v));
        }
    }

    #[test]
    fn test_size_hint() {
        let xs = [(1i, 1i), (2, 2), (3, 3), (4, 4), (5, 5), (6, 6)];

        let map: HashMap<int, int> = xs.iter().map(|&x| x).collect();

        let mut iter = map.iter();

        for _ in iter.by_ref().take(3) {}

        assert_eq!(iter.size_hint(), (3, Some(3)));
    }

    #[test]
    fn test_mut_size_hint() {
        let xs = [(1i, 1i), (2, 2), (3, 3), (4, 4), (5, 5), (6, 6)];

        let mut map: HashMap<int, int> = xs.iter().map(|&x| x).collect();

        let mut iter = map.iter_mut();

        for _ in iter.by_ref().take(3) {}

        assert_eq!(iter.size_hint(), (3, Some(3)));
    }

    #[test]
    fn test_index() {
        let mut map: HashMap<int, int> = HashMap::new();

        map.insert(1, 2);
        map.insert(2, 1);
        map.insert(3, 4);

        assert_eq!(map[2], 1);
    }

    #[test]
    #[should_fail]
    fn test_index_nonexistent() {
        let mut map: HashMap<int, int> = HashMap::new();

        map.insert(1, 2);
        map.insert(2, 1);
        map.insert(3, 4);

        map[4];
    }

    #[test]
    fn test_entry(){
        let xs = [(1i, 10i), (2, 20), (3, 30), (4, 40), (5, 50), (6, 60)];

        let mut map: HashMap<int, int> = xs.iter().map(|&x| x).collect();

        // Existing key (insert)
        match map.entry(&1) {
            Vacant(_) => unreachable!(),
            Occupied(mut view) => {
                assert_eq!(view.get(), &10);
                assert_eq!(view.insert(100), 10);
            }
        }
        assert_eq!(map.get(&1).unwrap(), &100);
        assert_eq!(map.len(), 6);


        // Existing key (update)
        match map.entry(&2) {
            Vacant(_) => unreachable!(),
            Occupied(mut view) => {
                let v = view.get_mut();
                let new_v = (*v) * 10;
                *v = new_v;
            }
        }
        assert_eq!(map.get(&2).unwrap(), &200);
        assert_eq!(map.len(), 6);

        // Existing key (take)
        match map.entry(&3) {
            Vacant(_) => unreachable!(),
            Occupied(view) => {
                assert_eq!(view.remove(), 30);
            }
        }
        assert_eq!(map.get(&3), None);
        assert_eq!(map.len(), 5);


        // Inexistent key (insert)
        match map.entry(&10) {
            Occupied(_) => unreachable!(),
            Vacant(view) => {
                assert_eq!(*view.insert(1000), 1000);
            }
        }
        assert_eq!(map.get(&10).unwrap(), &1000);
        assert_eq!(map.len(), 6);
    }

    #[test]
    fn test_entry_take_doesnt_corrupt() {
        // Test for #19292
        fn check(m: &HashMap<int, ()>) {
            for k in m.keys() {
                assert!(m.contains_key(k),
                        "{} is in keys() but not in the map?", k);
            }
        }

        let mut m = HashMap::new();
        let mut rng = weak_rng();

        // Populate the map with some items.
        for _ in range(0u, 50) {
            let x = rng.gen_range(-10, 10);
            m.insert(x, ());
        }

        for i in range(0u, 1000) {
            let x = rng.gen_range(-10, 10);
            match m.entry(&x) {
                Vacant(_) => {},
                Occupied(e) => {
                    println!("{}: remove {}", i, x);
                    e.remove();
                },
            }

            check(&m);
        }
    }
}<|MERGE_RESOLUTION|>--- conflicted
+++ resolved
@@ -1226,22 +1226,6 @@
     }
 }
 
-<<<<<<< HEAD
-=======
-// NOTE(stage0): remove impl after a snapshot
-#[cfg(stage0)]
-#[stable]
-impl<K: Hash<S> + Eq, Q: ?Sized, V, S, H: Hasher<S>> Index<Q, V> for HashMap<K, V, H>
-    where Q: BorrowFrom<K> + Hash<S> + Eq
-{
-    #[inline]
-    fn index<'a>(&'a self, index: &Q) -> &'a V {
-        self.get(index).expect("no entry found for key")
-    }
-}
-
-#[cfg(not(stage0))]  // NOTE(stage0): remove cfg after a snapshot
->>>>>>> 8f3a4243
 #[stable]
 impl<K: Hash<S> + Eq, Q: ?Sized, V, S, H: Hasher<S>> Index<Q> for HashMap<K, V, H>
     where Q: BorrowFrom<K> + Hash<S> + Eq
@@ -1254,22 +1238,6 @@
     }
 }
 
-<<<<<<< HEAD
-=======
-// NOTE(stage0): remove impl after a snapshot
-#[cfg(stage0)]
-#[stable]
-impl<K: Hash<S> + Eq, Q: ?Sized, V, S, H: Hasher<S>> IndexMut<Q, V> for HashMap<K, V, H>
-    where Q: BorrowFrom<K> + Hash<S> + Eq
-{
-    #[inline]
-    fn index_mut<'a>(&'a mut self, index: &Q) -> &'a mut V {
-        self.get_mut(index).expect("no entry found for key")
-    }
-}
-
-#[cfg(not(stage0))]  // NOTE(stage0): remove cfg after a snapshot
->>>>>>> 8f3a4243
 #[stable]
 impl<K: Hash<S> + Eq, Q: ?Sized, V, S, H: Hasher<S>> IndexMut<Q> for HashMap<K, V, H>
     where Q: BorrowFrom<K> + Hash<S> + Eq
