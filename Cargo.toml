[package]
name = "polonius"
version = "0.7.0"
authors = ["The Rust Project Developers", "Polonius Developers"]
description = "Core definition for the Rust borrow checker"
license = "Apache-2.0/MIT"
repository = "https://github.com/rust-lang-nursery/polonius"
readme = "README.md"
keywords = ["compiler", "borrowck", "datalog"]
edition = "2018"

[dev-dependencies]
diff = "0.1.0"
<<<<<<< HEAD
polonius-parser = {version = "0.5.0", path = "polonius-parser" }
=======
polonius-parser = { path = "./polonius-parser" }
>>>>>>> 741e6095

[dependencies]
rustc-hash = "1.0.0"
polonius-engine = { path = "./polonius-engine" }
log = "0.4"
petgraph = "0.4.13"
pico-args = "0.2"

[workspace]<|MERGE_RESOLUTION|>--- conflicted
+++ resolved
@@ -1,27 +1,23 @@
 [package]
-name = "polonius"
-version = "0.7.0"
-authors = ["The Rust Project Developers", "Polonius Developers"]
+name        = "polonius"
+version     = "0.7.0"
+authors     = ["The Rust Project Developers", "Polonius Developers"]
 description = "Core definition for the Rust borrow checker"
-license = "Apache-2.0/MIT"
-repository = "https://github.com/rust-lang-nursery/polonius"
-readme = "README.md"
-keywords = ["compiler", "borrowck", "datalog"]
-edition = "2018"
+license     = "Apache-2.0/MIT"
+repository  = "https://github.com/rust-lang-nursery/polonius"
+readme      = "README.md"
+keywords    = ["compiler", "borrowck", "datalog"]
+edition     = "2018"
 
 [dev-dependencies]
-diff = "0.1.0"
-<<<<<<< HEAD
-polonius-parser = {version = "0.5.0", path = "polonius-parser" }
-=======
+diff            = "0.1.0"
 polonius-parser = { path = "./polonius-parser" }
->>>>>>> 741e6095
 
 [dependencies]
-rustc-hash = "1.0.0"
+rustc-hash      = "1.0.0"
 polonius-engine = { path = "./polonius-engine" }
-log = "0.4"
-petgraph = "0.4.13"
-pico-args = "0.2"
+log             = "0.4"
+petgraph        = "0.4.13"
+pico-args       = "0.2"
 
 [workspace]